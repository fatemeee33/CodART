"""
Utilities related to project directory with memory monitoring and optimization.
"""

__author__ = 'Morteza Zakeri'
__version__ = '0.5.2'

import datetime
import os
import subprocess
import psutil
import gc
import time
from multiprocessing.dummy import Pool, Process, Manager
from codart.learner.sbr_initializer.utils.utility import logger, config
from antlr4 import FileStream
from antlr4.TokenStreamRewriter import TokenStreamRewriter
from joblib import Parallel, delayed
<<<<<<< HEAD
=======

import sys
import os
os.add_dll_directory("C:\\Program Files\\SciTools\\bin\\pc-win64\\")
sys.path.append("C:\\Program Files\\SciTools\\bin\\pc-win64\\python")
>>>>>>> fdbd4228
import understand as und
from antlr4 import FileStream, CommonTokenStream
from antlr4.TokenStreamRewriter import TokenStreamRewriter
from codart.gen.JavaLexer import JavaLexer
from codart.gen.JavaParserLabeled import JavaParserLabeled

<<<<<<< HEAD
=======

#from java8speedy.parser import sa_javalabeled
>>>>>>> fdbd4228

def log_memory_usage(stage_name, pid=None):
    """
    Log current memory usage for debugging memory issues.

    Args:
        stage_name (str): Name of the current stage/operation
        pid (int, optional): Process ID to monitor. If None, monitors current process.
    """
    try:
        if pid is None:
            process = psutil.Process()
        else:
            process = psutil.Process(pid)

        memory_info = process.memory_info()
        memory_percent = process.memory_percent()

        # Get system memory info
        system_memory = psutil.virtual_memory()

        logger.info(f"[MEMORY] {stage_name}:")
        logger.info(f"  Process RSS: {memory_info.rss / 1024 / 1024:.1f} MB")
        logger.info(f"  Process VMS: {memory_info.vms / 1024 / 1024:.1f} MB")
        logger.info(f"  Process Memory %: {memory_percent:.1f}%")
        logger.info(f"  System Available: {system_memory.available / 1024 / 1024:.1f} MB")
        logger.info(f"  System Used %: {system_memory.percent:.1f}%")

        # Warning if memory usage is high
        if memory_percent > 80 or system_memory.percent > 90:
            logger.warning(f"[MEMORY WARNING] High memory usage detected!")
            logger.warning(f"  Process: {memory_percent:.1f}%, System: {system_memory.percent:.1f}%")

        return {
            'rss_mb': memory_info.rss / 1024 / 1024,
            'vms_mb': memory_info.vms / 1024 / 1024,
            'process_percent': memory_percent,
            'system_percent': system_memory.percent,
            'system_available_mb': system_memory.available / 1024 / 1024
        }

    except (psutil.NoSuchProcess, psutil.AccessDenied, Exception) as e:
        logger.error(f"[MEMORY] Failed to get memory info for {stage_name}: {e}")
        return None


def force_cleanup():
    """
    Force garbage collection and cleanup to free memory.
    """
    logger.debug("[CLEANUP] Starting memory cleanup...")

    # Force garbage collection
    collected = gc.collect()
    logger.debug(f"[CLEANUP] Garbage collected {collected} objects")

    # Get memory usage after cleanup
    try:
        process = psutil.Process()
        memory_after = process.memory_info()
        logger.debug(f"[CLEANUP] Memory after cleanup: {memory_after.rss / 1024 / 1024:.1f} MB RSS")
    except Exception as e:
        logger.debug(f"[CLEANUP] Could not get memory info after cleanup: {e}")


def run_subprocess_with_monitoring(cmd, cwd=None, timeout=3600, stage_name="subprocess"):
    """
    Run subprocess with memory monitoring and proper cleanup.

    Args:
        cmd (list): Command to execute
        cwd (str): Working directory
        timeout (int): Timeout in seconds
        stage_name (str): Name for logging

    Returns:
        tuple: (success, process_result)
    """
    logger.debug(f"[SUBPROCESS] Starting {stage_name}: {' '.join(cmd)}")
    log_memory_usage(f"Before {stage_name}")

    process = None
    try:
        # Start process with proper configuration
        process = subprocess.Popen(
            cmd,
            cwd=cwd,
            stdout=subprocess.PIPE,
            stderr=subprocess.PIPE,
            text=True,
            bufsize=1,  # Line buffered to reduce memory usage
            universal_newlines=True
        )

        # Monitor process with timeout
        start_time = time.time()
        while process.poll() is None:
            # Check timeout
            if time.time() - start_time > timeout:
                logger.error(f"[SUBPROCESS] {stage_name} timed out after {timeout}s")
                process.terminate()
                time.sleep(2)
                if process.poll() is None:
                    process.kill()
                return False, None

            # Monitor memory every 5 seconds
            if int(time.time() - start_time) % 5 == 0:
                try:
                    log_memory_usage(f"During {stage_name}", process.pid)
                except:
                    pass

            time.sleep(1)

        # Get final result
        stdout, stderr = process.communicate()
        returncode = process.returncode

        if returncode == 0:
            logger.debug(f"[SUBPROCESS] {stage_name} completed successfully")
            return True, {'stdout': stdout, 'stderr': stderr, 'returncode': returncode}
        else:
            logger.error(f"[SUBPROCESS] {stage_name} failed with code {returncode}")
            logger.error(f"[SUBPROCESS] Error: {stderr}")
            return False, {'stdout': stdout, 'stderr': stderr, 'returncode': returncode}

    except subprocess.TimeoutExpired:
        logger.error(f"[SUBPROCESS] {stage_name} communication timed out")
        if process:
            process.kill()
        return False, None

    except Exception as e:
        logger.error(f"[SUBPROCESS] {stage_name} failed with exception: {e}")
        if process and process.poll() is None:
            try:
                process.terminate()
                time.sleep(2)
                if process.poll() is None:
                    process.kill()
            except:
                pass
        return False, None

    finally:
        # Cleanup
        if process:
            try:
                if process.poll() is None:
                    process.terminate()
            except:
                pass

        log_memory_usage(f"After {stage_name}")
        force_cleanup()


def git_restore(project_dir: str = ""):
    """
    This function returns a git supported project back to the initial commit
    with comprehensive memory monitoring and error handling.

    Args:
        project_dir (str): The absolute path of project's directory.

    Returns:
        bool: True if successful, False otherwise
    """
    logger.info(f"[GIT_RESTORE] Starting git restore for: {project_dir}")
    log_memory_usage("Git restore start")

    # Validate input
    if not project_dir:
        logger.error("[GIT_RESTORE] No project directory provided")
        return False

    if not os.path.isdir(project_dir):
        logger.error(f"[GIT_RESTORE] Project directory does not exist: {project_dir}")
        return False

    # Find actual git repository
    actual_project_dir = project_dir
    git_dir = os.path.join(project_dir, '.git')

    logger.debug(f"[GIT_RESTORE] Checking for git repository in: {project_dir}")

    if not os.path.isdir(git_dir):
        logger.debug("[GIT_RESTORE] No .git directory found, checking subdirectories...")

        try:
            # Get subdirectories efficiently
            subdirs = []
            for item in os.listdir(project_dir):
                item_path = os.path.join(project_dir, item)
                if os.path.isdir(item_path) and not item.startswith('.'):
                    subdirs.append(item)

            log_memory_usage("After listing subdirectories")

            git_found = False
            for subdir in subdirs:
                subdir_path = os.path.join(project_dir, subdir)
                subdir_git = os.path.join(subdir_path, '.git')

                if os.path.isdir(subdir_git):
                    actual_project_dir = subdir_path
                    git_dir = subdir_git
                    git_found = True
                    logger.info(f"[GIT_RESTORE] Found git repository in subdirectory: {actual_project_dir}")
                    break

            if not git_found:
                logger.warning(f"[GIT_RESTORE] No git repository found, initializing new one")
                success = initialize_git_repository(project_dir)
                if success:
                    actual_project_dir = project_dir
                else:
                    return False
            else:
                # Configure safe directory for found repository
                configure_safe_directory(actual_project_dir)

        except Exception as e:
            logger.error(f"[GIT_RESTORE] Error while searching for git repository: {e}")
            return False
    else:
        logger.debug("[GIT_RESTORE] Git repository found")
        configure_safe_directory(actual_project_dir)

    # Perform git restore operations
    logger.info(f"[GIT_RESTORE] Performing git restore in: {actual_project_dir}")

    try:
        # Git restore
        success, result = run_subprocess_with_monitoring(
            ["git", "restore", "."],
            cwd=actual_project_dir,
            stage_name="git restore"
        )

        if not success:
            logger.error("[GIT_RESTORE] Git restore command failed")
            return False

        # Git clean
        success, result = run_subprocess_with_monitoring(
            ["git", "clean", "-f", "-d"],
            cwd=actual_project_dir,
            stage_name="git clean"
        )

        if not success:
            logger.error("[GIT_RESTORE] Git clean command failed")
            return False

        logger.info(f"[GIT_RESTORE] Git restore completed successfully for {actual_project_dir}")
        log_memory_usage("Git restore completion")

        return True

    except Exception as e:
        logger.error(f"[GIT_RESTORE] Git restore failed for {actual_project_dir}: {e}")
        return False

    finally:
        # Final cleanup
        force_cleanup()


def configure_safe_directory(project_dir):
    """
    Configure git safe directory to avoid dubious ownership errors.

    Args:
        project_dir (str): Project directory to configure
    """
    try:
        success, result = run_subprocess_with_monitoring(
            ["git", "config", "--global", "--add", "safe.directory", project_dir],
            stage_name="git config safe directory"
        )

        if success:
            logger.debug(f"[GIT_RESTORE] Configured safe directory: {project_dir}")
        else:
            logger.debug(f"[GIT_RESTORE] Could not configure safe directory: {project_dir}")

    except Exception as e:
        logger.debug(f"[GIT_RESTORE] Error configuring safe directory: {e}")


def initialize_git_repository(project_dir):
    """
    Initialize a new git repository with proper error handling.

    Args:
        project_dir (str): Directory to initialize git repository in

    Returns:
        bool: True if successful, False otherwise
    """
    logger.info(f"[GIT_RESTORE] Initializing git repository in {project_dir}")

<<<<<<< HEAD
    try:
        # Configure safe directory first
        configure_safe_directory(project_dir)

        # Initialize git repository
        success, result = run_subprocess_with_monitoring(
            ["git", "init"],
            cwd=project_dir,
            stage_name="git init"
        )

        if not success:
            logger.error("[GIT_RESTORE] Failed to initialize git repository")
            return False

        # Add all files
        success, result = run_subprocess_with_monitoring(
            ["git", "add", "."],
            cwd=project_dir,
            stage_name="git add"
        )

        if not success:
            logger.error("[GIT_RESTORE] Failed to add files to git repository")
            return False

        # Create initial commit
        success, result = run_subprocess_with_monitoring(
            ["git", "commit", "-m", "Initial commit"],
            cwd=project_dir,
            stage_name="git commit"
        )

        if not success:
            logger.error("[GIT_RESTORE] Failed to create initial commit")
            return False

        logger.info(f"[GIT_RESTORE] Git repository initialized successfully in {project_dir}")
        return True
=======
    understand_5_cmd = ['und', 'create', '-languages', 'Java', 'add', project_dir, 'analyze', '-all', db_path]
    understand_6_cmd = ['und', 'create', '-db', db_path, '-languages', 'java']
    result = subprocess.run(understand_5_cmd,
                            stdout=subprocess.PIPE,
                            stderr=subprocess.PIPE)
>>>>>>> fdbd4228

    except Exception as e:
        logger.error(f"[GIT_RESTORE] Failed to initialize git repository: {e}")
        return False


# Keep the rest of your existing functions but add memory monitoring to critical ones

def update_understand_database(udb_path):
    """
    This function updates database due to file changes with memory monitoring.
    If any error, such as database is locked or read only, occurred it tries again.

    Args:
        udb_path (str): The absolute path of understand database.

    Return:
        bool: True if successful, False otherwise
    """
    logger.info(f"[UDB_UPDATE] Starting database update: {udb_path}")
    log_memory_usage("UDB update start")

    if not os.path.exists(udb_path):
        logger.error(f"[UDB_UPDATE] Database file does not exist: {udb_path}")
        return False

    understand_6_cmd = ['und', 'analyze', '-changed', udb_path]
    max_trials = 5
    trials = 0

    while trials < max_trials:
        logger.debug(f"[UDB_UPDATE] Attempt {trials + 1}/{max_trials}")

        success, result = run_subprocess_with_monitoring(
            understand_6_cmd,
            stage_name=f"und analyze (attempt {trials + 1})"
        )

        if success:
            logger.info(f"[UDB_UPDATE] Database updated successfully after {trials + 1} attempts")
            cleanup_understand_processes()
            log_memory_usage("UDB update completion")
            return True

        trials += 1

        if trials < max_trials:
            logger.warning(f"[UDB_UPDATE] Attempt {trials} failed, retrying...")

            # Try to close and reopen database
            try:
                db = und.open(udb_path)
                db.close()
                logger.debug("[UDB_UPDATE] Reopened database connection")
            except Exception as e:
                logger.debug(f"[UDB_UPDATE] Could not reopen database: {e}")

            # Wait before retry
            time.sleep(2)
            force_cleanup()

    logger.error(f"[UDB_UPDATE] Failed to update database after {max_trials} attempts")
    cleanup_understand_processes()
    return False


def cleanup_understand_processes():
    """
    Clean up any lingering Understand processes to prevent memory leaks.
    """
    logger.debug("[CLEANUP] Cleaning up Understand processes")

    commands_to_try = [
        {
            'check': ['which', 'pkill'],
            'execute': ['pkill', '-f', 'und'],
            'success_msg': 'Understand processes killed with pkill'
        },
        {
            'check': ['which', 'killall'],
            'execute': ['killall', 'und'],
            'success_msg': 'Understand processes killed with killall'
        }
    ]

    for cmd_info in commands_to_try:
        try:
            # Check if command exists
            check_result = subprocess.run(
                cmd_info['check'],
                stdout=subprocess.PIPE,
                stderr=subprocess.PIPE
            )

            if check_result.returncode == 0:
                # Execute kill command
                kill_result = subprocess.run(
                    cmd_info['execute'],
                    stdout=subprocess.PIPE,
                    stderr=subprocess.PIPE
                )

                if kill_result.returncode == 0:
                    logger.debug(f"[CLEANUP] {cmd_info['success_msg']}")
                    break
                else:
                    logger.debug("[CLEANUP] No Understand processes found to kill")

        except (subprocess.SubprocessError, FileNotFoundError, OSError) as e:
            logger.debug(f"[CLEANUP] Kill command failed: {e}")
            continue

    force_cleanup()


def reset_project(quit_=False, project_path: str = "", udb_path: str = ""):
    """
    Reset project with comprehensive memory monitoring.

    Args:
        quit_ (bool): Whether to quit after reset
        project_path (str): Project directory path
        udb_path (str): Understand database path

    Returns:
        bool: True if successful, False otherwise
    """
    logger.info("[RESET] Starting project reset")
    log_memory_usage("Project reset start")

    try:
        # Stage 1: Git restore
        logger.info("[RESET] Stage 1: Git restore")
        git_success = git_restore(project_dir=project_path)

        if not git_success:
            logger.error("[RESET] Git restore failed")
            return False

        # Stage 2: Update Understand database
        logger.info("[RESET] Stage 2: Updating understand database")
        udb_success = update_understand_database(udb_path=udb_path)

        if not udb_success:
            logger.error("[RESET] Understand database update failed")
            return False

        logger.info("[RESET] Project reset completed successfully")
        log_memory_usage("Project reset completion")

        if quit_:
            logger.info("[RESET] Quitting as requested")
            quit()

        return True

    except Exception as e:
        logger.error(f"[RESET] Project reset failed: {e}")
        return False

    finally:
        force_cleanup()


def create_understand_database(project_dir: str = None, db_dir: str = None):
    """
    Create understand database for the given project directory.

    Args:
        project_dir (str): The absolute path of project's directory.
        db_dir (str): The absolute directory path to save Understand database

    Returns:
        str: Understand database path
    """
    assert os.path.isdir(project_dir), f"Project directory does not exist: {project_dir}"

    db_name = os.path.basename(os.path.normpath(project_dir))
    db_path = os.path.join(db_dir, f"{db_name}")  # Added .udb extension

    if os.path.exists(db_path):
        return db_path

    create_cmd = [
        'und',
        'create',
        '-languages',
        'java',
        db_path
    ]
    db_path = db_path + '.und'
    # Second command: Add project files
    add_cmd = [
        'und',
        'add',
        project_dir,
        '-db',
        db_path,
    ]

    # Third command: Analyze the database
    analyze_cmd = [
        'und',
        'analyze',
        '-db',
        db_path,
        '-all'
    ]

    commands = [create_cmd, add_cmd, analyze_cmd]

    try:
        for cmd in commands:
            result = subprocess.run(
                cmd,
                stdout=subprocess.PIPE,
                stderr=subprocess.PIPE,
                text=True,
                check=True  # This will raise CalledProcessError if return code is non-zero
            )
            print(f'Successfully executed: {" ".join(cmd)}')
            print(f'Output: {result.stdout}')

        print('Understand project was created and analyzed successfully!')
        return db_path

    except subprocess.CalledProcessError as e:
        print(f'Command failed with return code {e.returncode}')
        print(f'Error output: {e.stderr}')
        raise RuntimeError(f"Failed to process Understand database: {e.stderr}")
    except Exception as e:
        print(f"An unexpected error occurred: {e}")
        raise


def update_understand_database2(udb_path):
    """
    This function updates database due to file changes.
    Error message raised by understand 6.x:
    Error: The Analysis cannot be performed because the database is locked or read only

    Arges:

        udb_path (str): The absolute path of understand database.

    Return:

        None

    """
    understand_5_cmd = ['und', 'analyze', '-rescan', '-changed', udb_path]
    understand_6_cmd = ['und', 'analyze', '-changed', udb_path]  # -rescan option is not required for understand >= 6.0

    subprocess.Popen(
        understand_6_cmd,
        stdout=open(os.devnull, 'wb')
    ).wait()


def export_understand_dependencies_csv2(csv_path: str, db_path: str):
    """
    Exports understand dependencies into a csv file.

    :param csv_path: The absolute address of csv file to generate.
    :param db_path: The absolute address of project path.
    :return: None
    """
    command = ['und', 'export', '-format', 'long', '-dependencies', 'class', 'csv', csv_path, db_path]
    subprocess.Popen(
        command,
        stdout=open(os.devnull, 'wb')
    ).wait()
    logger.debug("Modular dependency graph (MDG.csv) was exported.")


def export_understand_dependencies_csv(csv_path: str, db_path: str):
    """
    Exports understand dependencies into a csv file.

    :param csv_path: The absolute address of csv file to generate.
    :param db_path: The absolute address of project path.
    :return: None
    """
    command = ['und', 'export', '-format', 'long', '-dependencies', 'class', 'csv', csv_path, db_path]
    result = subprocess.run(command, stdout=subprocess.PIPE, stderr=subprocess.PIPE)
    trials = 0
    while result.returncode != 0:
        result = subprocess.run(command, stdout=subprocess.PIPE, stderr=subprocess.PIPE)
        error_ = result.stderr.decode('utf-8')
        logger.debug(f'return code: {result.returncode} msg: {error_}')
        trials += 1
        if trials > 5:
            break
    logger.debug("Modular dependency graph (MDG.csv) was exported.")
    # Try to close und.exe process if it has not been killed automatically
    result = subprocess.run(['taskkill', '/f', '/im', 'und.exe'], stdout=subprocess.PIPE, stderr=subprocess.PIPE)
    if result.returncode != 0:
        logger.debug('The und.exe process is not running')
    else:
        logger.debug('The und.exe process killed manually')

# -----------------------------------------------
# trees = []
shared_set = set()


def get_java_files(directory):
    if not os.path.isdir(directory):
        raise ValueError("directory should be an absolute path of a directory!")
    for root, dirs, files in os.walk(directory):
        for file in files:
            if file.split('.')[-1] == 'java':
                yield os.path.join(root, file)  # , file
                # print(os.path.join(root, file), file)
                # yield FileStream(os.path.join(root, file), encoding="utf8")


def create_project_parse_tree(java_file_path):
    """
    Creates a parse tree for a Java file using ANTLR4.

    Args:
        java_file_path (str): Path to the Java file to parse

    Returns:
        tuple: (parse_tree, token_stream_rewriter)
    """
    tree = None
    rewriter = None
    try:
        # Create a file stream to read the Java file
        file_stream = FileStream(java_file_path, encoding='utf-8', errors='ignore')

        # Create a lexer that feeds off of the file stream
        lexer = JavaLexer(file_stream)

        # Create a token stream from the lexer
        token_stream = CommonTokenStream(lexer)

        # Create a parser that feeds off of the token stream
        parser = JavaParserLabeled(token_stream)

        # Begin parsing at the compilationUnit rule
        tree = parser.compilationUnit()

        # Create a token stream rewriter for modifying the source code
        rewriter = TokenStreamRewriter(token_stream)

    except Exception as e:
        print(f'Encounter a parsing error on file {java_file_path}')
        print(e)

    return tree, rewriter


# def create_project_parse_tree(java_file_path):
#     tree = None
#     rewriter = None
#     try:
#         file_stream = FileStream(java_file_path, encoding='utf-8', errors='ignore')
#         # sa_javalabeled.USE_CPP_IMPLEMENTATION = config.USE_CPP_BACKEND
#         # sa_javalabeled.USE_CPP_IMPLEMENTATION = 0
#         tree = sa_javalabeled.parse(file_stream, 'compilationUnit')
#         tokens = tree.parser.getInputStream()
#         rewriter = TokenStreamRewriter(tokens)
#     except Exception as e:
#         print(f'Encounter a parsing error on file {java_file_path}')
#         print(e)
#     return tree, rewriter


def parallel_parsing(directory):
    trees = list()
    input_files = [java_file for java_file in get_java_files(directory)]
    # pool = Pool(processes=8)
    # x = pool.apply_async(create_project_parse_tree, args=(input_files[0], trees))

    # for java_file in get_java_files(directory):
    #     res = pool.apply_async(create_project_parse_tree, (java_file,))  # runs in *only* one process
    #     print(type(res.get(timeout=1)))  #

    # num = Value('d', 0.0)
    # arr = Array('i', range(500))
    with Manager() as manager:
        d = manager.dict()
        q = manager.Queue(10)
        p = Process(target=create_project_parse_tree, args=(input_files[0], q))
        p.start()
        p.join()
        print(q)

    # x.ready()
    # print(len(x.get()))
    # print(arr[0])


def parallel_parsing2(directory):
    for java_file in get_java_files(directory):
        print(java_file)
        p = Process(target=create_project_parse_tree, args=(java_file,))
        p.start()
        # p.join()


def parallel_parsing3(directory):
    d1 = datetime.datetime.now()
    pool = Pool()
    x = pool.map(create_project_parse_tree, get_java_files(directory))
    d2 = datetime.datetime.now()
    print(d2 - d1, len(x))
    return x


# @wrap_non_picklable_objects
def parallel_parsing4(directory):
    d1 = datetime.datetime.now()
    res = Parallel(n_jobs=8, )(
        delayed(create_project_parse_tree)(java_file) for java_file in get_java_files(directory)
    )
    print(res)
    d2 = datetime.datetime.now()
    print(d2 - d1)
    return []


def typical_parsing(directory):
    d1 = datetime.datetime.now()
    x = []
    for java_file in get_java_files(directory):
        x.append(create_project_parse_tree(java_file))
    d2 = datetime.datetime.now()
    print(d2 - d1, len(x))
    return x


# Test methods
def test_typyical_and_parallel_parsing():
    # directory = r'D:/IdeaProjects/JSON20201115/'
    # directory = r'D:/IdeaProjects/jvlt-1.3.2/'
    # directory = r'D:/IdeaProjects/ganttproject_1_11_1_original/'
    # directory = r'D:/IdeaProjects/105_freemind/'
    # directory = r'D:/IdeaProjects/jfreechart-master_original/'
    directory = r'D:/IdeaProjects/107_weka/'
    # directory = r'D:/IdeaProjects/104_vuze/'
    # directory = r'D:/IdeaProjects/Zarebin/'

    # trees = parallel_parsing4(directory)
    # trees = parallel_parsing3(directory)
    trees = typical_parsing(directory)

    # trees = typical_parsing(directory)
    print(f'parse successfully {len(trees)} trees')


def test_understand_update():
    db: und.Db = und.open(str(os.path.join(config["Config"]["UDB_PATH"], config["Config"]["db_name"])))
    for i in range(0, 10):
        lnx = db.language()
        # print(lnx)
        update_understand_database(str(os.path.join(config["Config"]["UDB_PATH"], config["Config"]["db_name"])))


# if __name__ == '__main__':
#     # test_typyical_and_parallel_parsing()
#     test_understand_update()<|MERGE_RESOLUTION|>--- conflicted
+++ resolved
@@ -16,25 +16,13 @@
 from antlr4 import FileStream
 from antlr4.TokenStreamRewriter import TokenStreamRewriter
 from joblib import Parallel, delayed
-<<<<<<< HEAD
-=======
-
-import sys
-import os
-os.add_dll_directory("C:\\Program Files\\SciTools\\bin\\pc-win64\\")
-sys.path.append("C:\\Program Files\\SciTools\\bin\\pc-win64\\python")
->>>>>>> fdbd4228
+
 import understand as und
 from antlr4 import FileStream, CommonTokenStream
 from antlr4.TokenStreamRewriter import TokenStreamRewriter
 from codart.gen.JavaLexer import JavaLexer
 from codart.gen.JavaParserLabeled import JavaParserLabeled
 
-<<<<<<< HEAD
-=======
-
-#from java8speedy.parser import sa_javalabeled
->>>>>>> fdbd4228
 
 def log_memory_usage(stage_name, pid=None):
     """
@@ -339,7 +327,6 @@
     """
     logger.info(f"[GIT_RESTORE] Initializing git repository in {project_dir}")
 
-<<<<<<< HEAD
     try:
         # Configure safe directory first
         configure_safe_directory(project_dir)
@@ -379,13 +366,6 @@
 
         logger.info(f"[GIT_RESTORE] Git repository initialized successfully in {project_dir}")
         return True
-=======
-    understand_5_cmd = ['und', 'create', '-languages', 'Java', 'add', project_dir, 'analyze', '-all', db_path]
-    understand_6_cmd = ['und', 'create', '-db', db_path, '-languages', 'java']
-    result = subprocess.run(understand_5_cmd,
-                            stdout=subprocess.PIPE,
-                            stderr=subprocess.PIPE)
->>>>>>> fdbd4228
 
     except Exception as e:
         logger.error(f"[GIT_RESTORE] Failed to initialize git repository: {e}")
