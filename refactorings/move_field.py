<<<<<<< HEAD
import os

from refactorings.utils.utils2 import get_program, Rewriter, get_filenames_in_dir
from refactorings.utils.utils_listener_fast import TokensInfo, Field

=======
from antlr4.TokenStreamRewriter import TokenStreamRewriter
from refactorings.utils.utils2 import get_program, Rewriter, get_filenames_in_dir
from refactorings.utils.utils_listener_fast import TokensInfo, SingleFileElement, Field, Class
import os

>>>>>>> 33a7976b

class MoveFieldRefactoring:
    def __init__(self, source_filenames: list, package_name: str,
                 class_name: str, field_name: str, target_class_name: str,
                 target_package_name: str, filename_mapping: str):
        self.source_filenames = source_filenames
        self.package_name = package_name
        self.class_name = class_name
        self.field_name = field_name
        self.target_class_name = target_class_name
        self.target_package_name = target_package_name
        self.filename_mapping = filename_mapping + ".rewritten.java"

    def validate_metadata(self, program) -> bool:
        if self.class_name not in program.packages[self.package_name].classes:
            return False
        if self.target_class_name not in program.packages[self.target_package_name].classes:
            return False
        if self.field_name not in program.packages[self.package_name].classes[
            self.class_name].fields:
<<<<<<< HEAD
            return False
        return True

    def is_method_scope_var(self, tokens, token, method):
        method_params = list(map(lambda p: p[1], method.parameters))
        if token.text not in method_params:
            return False
        if tokens[token.tokenIndex - 1].text == "." and tokens[token.tokenIndex - 2].text == "this":
=======
>>>>>>> 33a7976b
            return False
        return True

    def get_usage(self):
        program = get_program(self.source_filenames)
        if not self.validate_metadata(program):
            raise Exception()

        source_class = program.packages[self.package_name].classes[self.class_name]
        target_class = program.packages[self.target_package_name].classes[self.target_class_name]
        field = program.packages[self.package_name].classes[self.class_name].fields[self.field_name]
        methods: dict = source_class.methods

        if 'static' not in field.modifiers:
            raise Exception()

        usages = list()

        for method_name, method in methods.items():
            tokens_info = TokensInfo(method.parser_context)  # tokens of ctx method
            param_tokens_info = TokensInfo(method.formalparam_context)
            param_text = list(map(lambda x: x.text, param_tokens_info.token_stream.tokens[
                                                    param_tokens_info.start:param_tokens_info.stop + 1]))
            method_declaration_info = TokensInfo(method.method_declaration_context)
            exps = tokens_info.get_token_index(tokens_info.token_stream.tokens, tokens_info.start, tokens_info.stop)

            for token in exps:
                if token.text == self.field_name:
                    if self.is_method_scope_var(tokens_info.token_stream.tokens, token, method):
                        continue
                    new_case = {
                        'method': method,
                        'tokens': list(filter(lambda t: t.line == token.line, exps))
                    }
                    usages.append(new_case)

        return program

    def propagate(self):
        pass

    def move(self):
        # tokens_info = TokensInfo(_method.parser_context)  # tokens of ctx method
        program = self.get_usage()
        source_package = program.packages[self.package_name]
        source_class = source_package.classes[self.class_name]
        target_class = source_package.classes[self.target_class_name]
        field = source_class.fields[self.field_name]
<<<<<<< HEAD
        if not self.is_static(field):
            print("right now, we won't move non static members")
            return False
        rewriter = Rewriter(program,
                            lambda x: f"{os.path.dirname(x)}/{os.path.splitext(os.path.basename(x))[0]}.rewritten.java")
        self.remove_field(field, rewriter)
=======
        rewriter = Rewriter(program,
                            lambda x: f"{os.path.dirname(x)}/{os.path.splitext(os.path.basename(x))[0]}.rewritten.java")

        self.__remove_field_from_src(field, rewriter)
        self.__move_field_to_dst(target_class, field, rewriter)
        rewriter.apply()

>>>>>>> 33a7976b
        return True

    def __remove_field_from_src(self, field: Field, rewriter: Rewriter):
        tokens = TokensInfo(field.parser_context)
        tokens.stop += 1
        rewriter.replace(tokens, "")

        for mod_ctx in field.modifiers_parser_contexts:
            mod_tokens = TokensInfo(mod_ctx)
            mod_tokens.stop += 1
            rewriter.replace(mod_tokens, "")

    def __move_field_to_dst(self, target: Class, field: Field, rewriter: Rewriter):
        # this nasty if is because the grammar sucks. converts new SomeClass() to newSomeClass()
        if field.initializer.startswith("new"):
            field.initializer = field.initializer.replace("new", "new ", 1)

        new_field = f'\n\t{" ".join(field.modifiers)} {field.datatype} {field.name}{f" = {field.initializer};" if field.initializer else ";"}\n'
        target_class_tokens = TokensInfo(target.body_context)
        rewriter.insert_after_start(target_class_tokens, new_field)


if __name__ == '__main__':
<<<<<<< HEAD
    path = "/home/amiresm/Desktop/test_project"
=======
    path = "/home/loop/IdeaProjects/Sample"
>>>>>>> 33a7976b
    my_list = get_filenames_in_dir(path)
    filtered = []
    for file in my_list:
        if "rewritten.java" in file:
            os.remove(file)
        else:
            filtered.append(file)

    refactoring = MoveFieldRefactoring(filtered, "sample", "Test3", "toBeMoved",
                                       "Test", "sample", "")

    refac = refactoring.move()
    print(refac)<|MERGE_RESOLUTION|>--- conflicted
+++ resolved
@@ -1,16 +1,9 @@
-<<<<<<< HEAD
-import os
 
-from refactorings.utils.utils2 import get_program, Rewriter, get_filenames_in_dir
-from refactorings.utils.utils_listener_fast import TokensInfo, Field
-
-=======
 from antlr4.TokenStreamRewriter import TokenStreamRewriter
 from refactorings.utils.utils2 import get_program, Rewriter, get_filenames_in_dir
 from refactorings.utils.utils_listener_fast import TokensInfo, SingleFileElement, Field, Class
 import os
 
->>>>>>> 33a7976b
 
 class MoveFieldRefactoring:
     def __init__(self, source_filenames: list, package_name: str,
@@ -31,7 +24,6 @@
             return False
         if self.field_name not in program.packages[self.package_name].classes[
             self.class_name].fields:
-<<<<<<< HEAD
             return False
         return True
 
@@ -40,8 +32,6 @@
         if token.text not in method_params:
             return False
         if tokens[token.tokenIndex - 1].text == "." and tokens[token.tokenIndex - 2].text == "this":
-=======
->>>>>>> 33a7976b
             return False
         return True
 
@@ -90,14 +80,6 @@
         source_class = source_package.classes[self.class_name]
         target_class = source_package.classes[self.target_class_name]
         field = source_class.fields[self.field_name]
-<<<<<<< HEAD
-        if not self.is_static(field):
-            print("right now, we won't move non static members")
-            return False
-        rewriter = Rewriter(program,
-                            lambda x: f"{os.path.dirname(x)}/{os.path.splitext(os.path.basename(x))[0]}.rewritten.java")
-        self.remove_field(field, rewriter)
-=======
         rewriter = Rewriter(program,
                             lambda x: f"{os.path.dirname(x)}/{os.path.splitext(os.path.basename(x))[0]}.rewritten.java")
 
@@ -105,7 +87,6 @@
         self.__move_field_to_dst(target_class, field, rewriter)
         rewriter.apply()
 
->>>>>>> 33a7976b
         return True
 
     def __remove_field_from_src(self, field: Field, rewriter: Rewriter):
@@ -129,11 +110,7 @@
 
 
 if __name__ == '__main__':
-<<<<<<< HEAD
-    path = "/home/amiresm/Desktop/test_project"
-=======
     path = "/home/loop/IdeaProjects/Sample"
->>>>>>> 33a7976b
     my_list = get_filenames_in_dir(path)
     filtered = []
     for file in my_list:
