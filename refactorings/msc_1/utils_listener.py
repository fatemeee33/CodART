--- conflicted
+++ resolved
@@ -136,13 +136,9 @@
         self.name = None
         self.parameters = []
         self.body_text = None
-<<<<<<< HEAD
-        self.body_method_invocations = {}
-=======
         self.body_method_invocations = []
         self.package_name = package_name
         self.class_name = class_name
->>>>>>> 6650f164
         self.parser_context = parser_context
         self.filename = filename
     def __str__(self):
@@ -247,13 +243,9 @@
 
     def enterMethodInvocation(self, ctx:Java9Parser.MethodInvocationContext):
         if self.current_method is not None:
-          #for typename in ctx.getChildren(lambda x: type(x) == Java9Parser.TypeNameContext):
-               # self.current_method.body_method_invocations.append(typename)
-          if ctx.typeName().identifier() not in self.current_method.body_method_invocations:
-              self.current_method.body_method_invocations[ctx.typeName().identifier()] = [ctx.identifier().getText()]
-          else:
-              self.current_method.body_method_invocations[ctx.typeName().identifier()].append(
-                  ctx.identifier().getText())
+            for typename in ctx.getChildren(lambda x: type(x) == Java9Parser.TypeNameContext):
+                self.current_method.body_method_invocations.append(typename)
+
 
     def enterFieldDeclaration(self, ctx:Java9Parser.FieldDeclarationContext):
         if self.current_class_identifier is not None:
